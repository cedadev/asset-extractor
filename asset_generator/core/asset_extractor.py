# encoding: utf-8
"""

"""
__author__ = 'Richard Smith'
__date__ = '01 Jun 2021'
__copyright__ = 'Copyright 2018 United Kingdom Research and Innovation'
__license__ = 'BSD - see LICENSE file in top-level package directory'
__contact__ = 'richard.d.smith@stfc.ac.uk'


# Framework imports
from asset_scanner.core.extractor import BaseExtractor
from asset_scanner.core.item_describer import ItemDescription
from asset_scanner.core.utils import dict_merge, generate_id
from asset_scanner.types.source_media import StorageType
from asset_scanner.plugins.extraction_methods import utils as item_utils

# Python imports
from functools import lru_cache
from cachetools import TTLCache
import re
from typing import Optional
import logging



LOGGER = logging.getLogger(__name__)


class AssetExtractor(BaseExtractor):
    """
    The central class for the asset extraction process.

    An instance of the class can be used to atomically process files
    passed to its ``process_file`` method.
    """

    PROCESSOR_ENTRY_POINT = 'asset_generator.media_handlers'

    def __init__(self, conf: dict):
        super().__init__(conf)
        self.header_deduplication = conf.get('header_deduplication', False)
        self.item_id_cache = TTLCache(
            maxsize=conf.get('CACHE_MAX_SIZE', 10),
            ttl=conf.get('CACHE_MAX_AGE', 30)
        )

    @lru_cache(maxsize=3)
    def _load_processor(self, name: StorageType):

        name = name.value
        processor_kwargs = self.conf.get(
            'media_handlers', {}
        ).get(
           name, {}
        )

        return self.processors.get_processor(name, **processor_kwargs)

    def get_collection_id(self, description: ItemDescription, filepath: str, storage_media: StorageType) -> str:
        """Return the collection ID for the file."""
        collection_id = getattr(description.collections, 'id', 'undefined')
        return generate_id(collection_id)

    def run_processors(self,
                       filepath: str,
                       description: ItemDescription,
                       source_media: StorageType = StorageType.POSIX,
                       **kwargs: dict) -> dict:
        """
        Extract the raw facets from the file based on the listed processors

        :param filepath: Path to the file
        :param description: ItemDescription
        :param source_media: The source media type (POSIX, Object, Tape)

        :return: result from the processing
        """
        # Get default tags
        tags = description.facets.defaults

        # Execute facet extraction functions
        processors = description.facets.extraction_methods

        for processor in processors:

            metadata = self._run_facet_processor(processor, filepath, source_media)

            # Merge the extracted metadata with the metadata already retrieved
            if metadata:
                tags = dict_merge(tags, metadata)

        # Process multi-values

        # Apply mappings

        # Apply overrides

        # Convert to URIs

        # Process URIs to human terms

        return tags

    def run_post_extraction_methods(self,
                                    data: dict,
                                    description: ItemDescription,
                                    source_media: StorageType = StorageType.POSIX,
                                    **kwargs: dict) -> dict:
        """
        Extract the raw facets from the file based on the listed processors

        :param filepath: Path to the file
        :param description: ItemDescription
        :param source_media: The source media type (POSIX, Object, Tape)

        :return: result from the processing
        """

        # Execute facet extraction functions
        for post_extraction_method in description.facets.post_extraction_methods:

            data = self._run_post_extraction_method(post_extraction_method, data, source_media)

        return data

    def process_file(self, filepath: str, source_media: StorageType = StorageType.POSIX, checksum=None, **kwargs) -> None:
        """

        :param filepath:
        :param source_media:
        :param checksum:
        :return:

        """
        processor = self._load_processor(source_media)
        # get asset values from media handler
        data = processor.run(filepath, source_media, checksum, **kwargs)

        # Get dataset description file
        if self.item_descriptions:

            data['body']['type'] = 'asset'

            description = self.item_descriptions.get_description(filepath)
            categories = self.get_categories(filepath, source_media, description)
            data['body']['categories'] = categories

            # Get facet values from extraction methods
            processor_output = self.run_processors(filepath, description, source_media, **kwargs)
            properties = processor_output.get('properties', {})

            # Get collection id
            coll_id = self.get_collection_id(description, filepath, source_media)

            # Generate item id
            item_id = item_utils.generate_item_id_from_properties(
                filepath,
                coll_id,
                properties,
                description
            )
<<<<<<< HEAD

            properties = dict_merge(properties, data['body'].get('properties', {}))

=======
            properties = dict_merge(data['body'].get('properties', {}), properties)
>>>>>>> fddd8cfa
            data['body']['properties'] = properties
            data['body']['item_id'] = item_id

            data = self.run_post_extraction_methods(data, description, source_media, **kwargs) 

        self.output(filepath, source_media, data, namespace="asset")

        # If deduplication enabled, check LRU cache and pass relevant kwargs
        kwargs = {
                    'deduplicate': False,
                    'id': item_id
                }
        if self.header_deduplication:
            # Check if id is in the cache
            if self.item_id_cache.get(item_id):
                kwargs['deduplicate'] = True
            # add a dummy value to the cache of equal to True.
            self.item_id_cache.update({item_id: True})

        message = {
            "item_id": item_id,
            "filepath": filepath,
            "source_media": source_media.value
        }

        self.output(filepath, source_media, message, namespace="header", **kwargs)<|MERGE_RESOLUTION|>--- conflicted
+++ resolved
@@ -161,13 +161,8 @@
                 properties,
                 description
             )
-<<<<<<< HEAD
 
-            properties = dict_merge(properties, data['body'].get('properties', {}))
-
-=======
             properties = dict_merge(data['body'].get('properties', {}), properties)
->>>>>>> fddd8cfa
             data['body']['properties'] = properties
             data['body']['item_id'] = item_id
 
